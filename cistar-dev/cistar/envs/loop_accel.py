--- conflicted
+++ resolved
@@ -40,16 +40,13 @@
         """
         See parent class
         """
-<<<<<<< HEAD
-        self.apply_acceleration(self.rl_ids, rl_actions)
-=======
+
         actual_acc, acc_deviation = self.apply_acceleration(self.rl_ids, rl_actions)
 
         target_lane = None
         lane_change_penalty = None
 
         return actual_acc, acc_deviation, target_lane, lane_change_penalty
->>>>>>> db26c45c
 
     def compute_reward(self, state, rl_actions, **kwargs):
         """
