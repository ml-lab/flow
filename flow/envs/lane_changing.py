--- conflicted
+++ resolved
@@ -75,20 +75,7 @@
                           self.vehicles.get_lane(veh_id)]
                          for veh_id in self.sorted_ids])
 
-<<<<<<< HEAD
-    def apply_rl_actions(self, actions):
-=======
     def _apply_rl_actions(self, actions):
-        """
-        See parent class
-
-        Takes a tuple and applies a lane change or acceleration. if a lane
-        change is applied, don't issue any commands for the duration of the lane
-        change and return negative rewards for actions during that lane change.
-        if a lane change isn't applied, and sufficient time has passed, issue an
-        acceleration like normal.
-        """
->>>>>>> ac99ec24
         acceleration = actions[::2]
         direction = np.round(actions[1::2])
 
@@ -146,18 +133,7 @@
     def action_space(self):
         return Box(low=-1, high=1, shape=(self.vehicles.num_rl_vehicles,))
 
-<<<<<<< HEAD
-    def apply_rl_actions(self, actions):
-=======
     def _apply_rl_actions(self, actions):
-        """
-        see parent class
-
-        Actions are applied to rl vehicles as follows:
-        - accelerations are derived using the user-specified accel controller
-        - lane-change commands are collected from rllab
-        """
->>>>>>> ac99ec24
         direction = actions
 
         # re-arrange actions according to mapping in observation space
