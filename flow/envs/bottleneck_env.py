--- conflicted
+++ resolved
@@ -539,43 +539,56 @@
         # list of controlled edges for comparison
         self.controlled_edges = [segment[0] for segment in self.segments
                                  if segment[2]]
-        self.controlled_lanes = self.env_params.additional_params.get("lanes", [0,1,2,3])
+
+        # list of controlled lanes
+        lanes_list = [str(i) for i in range(MAX_LANES*self.scaling)]
+        additional_params = self.env_params.additional_params
+        self.controlled_lanes = additional_params.get("lanes", lanes_list)
 
         # self.symmetric is True if all lanes in a segment have same action, else False
-        self.symmetric = self.env_params.additional_params.get("symmetric", True)
-
-        # for convenience, construct the relevant positions defining segments within edges
-        # self.slices is a dictionary mapping 
-            # edge (str) -> segment start location (list of int)
+        self.symmetric = additional_params.get("symmetric", True)
+
+        # for convenience, construct the relevant positions defining
+        # segments within edges
+        # self.slices is a dictionary mapping
+        # edge (str) -> segment start location (list of int)
         self.slices = {}  
         for edge, num_segments, _ in self.segments:
             edge_length = self.scenario.edge_length(edge)
             self.slices[edge] = np.linspace(0, edge_length, num_segments)
 
-        # action index tells us, given an edge,the offset into
-        # rl_actions that we should take
+        # action index tells us, given an edge and a lane,the offset into
+        # rl_actions that we should take. The indexing order is
+        # FIXME (ev) put this boy in here
         self.action_index = [0]
         for i, (edge, segment, controlled) in enumerate(self.segments[:-1]):
-            self.action_index += [self.action_index[i] + segment*controlled]
-
+            if self.symmetric:
+                self.action_index += [self.action_index[i] +
+                                      segment * controlled]
+            else:
+                num_lanes = self.scenario.num_lanes(edge)
+                self.action_index += [self.action_index[i] +
+                                      segment * controlled * num_lanes]
+
+        # FIXME(implement this scheme)
         # contruct an indexing to be used for figuring out which
         # set of actions apply to a lane
-        self.lane_index = {lane:ind*self.total_controlled_segments  \
-                              for ind,lane  \
-                              in enumerate(self.controlled_lanes)}
-
-        # number of controlled segments up to and including edge 4
-        until_four = int(np.sum([segment[1] for segment in self.segments[:4] if segment[2]]))
-        # number of controlled segments up to and including edge 3
-        until_three = int(np.sum([segment[1] for segment in self.segments[:3] if segment[2]]))
-        self.lane_index = {}
-        for ind, lane in enumerate(self.controlled_lanes):
-            if lane < self.scaling:  # full length
-                self.lane_index[lane] = ind*self.total_controlled_segments
-            elif lane < self.scaling*2:  # half length
-                self.lane_index[lane] = ind*until_four
-            else:  # goes away in first level 
-                self.lane_index[lane] = ind*until_three
+        # self.lane_index = {lane:ind*self.total_controlled_segments
+        #                       for ind,lane
+        #                       in enumerate(self.controlled_lanes)}
+        #
+        # # number of controlled segments up to and including edge 4
+        # until_four = int(np.sum([segment[1] for segment in self.segments[:4] if segment[2]]))
+        # # number of controlled segments up to and including edge 3
+        # until_three = int(np.sum([segment[1] for segment in self.segments[:3] if segment[2]]))
+        # self.lane_index = {}
+        # for ind, lane in enumerate(self.controlled_lanes):
+        #     if lane < self.scaling:  # full length
+        #         self.lane_index[lane] = ind*self.total_controlled_segments
+        #     elif lane < self.scaling*2:  # half length
+        #         self.lane_index[lane] = ind*until_four
+        #     else:  # goes away in first level
+        #         self.lane_index[lane] = ind*until_three
 
     @property
     def observation_space(self):
@@ -589,19 +602,13 @@
     @property
     def action_space(self):
         if self.symmetric:
-            action_size = int(self.total_controlled_segments)
+            action_size = self.total_controlled_segments
         else:
             action_size = 0.0
             for segment in self.segments:  # iterate over segments
                 if segment[2]:  # if controlled
-                    if segment[0] == '4':
-                        # edge 4 has half the lanes
-                        action_size += segment[1]*len(self.controlled_lanes)/2
-                    elif segment[0] == '5':
-                        # edge 5 has one quarter the lanes
-                        action_size += segment[1]*len(self.controlled_lanes)/4
-                    else:
-                        action_size += segment[1]*len(self.controlled_lanes)
+                    num_lanes = self.scenario.num_lanes(segment[0])
+                    action_size += num_lanes
         return Box(low=2.0, high=23.0, 
                    shape=(int(action_size),), 
                    dtype=np.float32)
@@ -647,9 +654,9 @@
     def _apply_rl_actions(self, actions):
         """
         RL actions are split up into 3 levels.
-        First, they're split into lane actions.
-        Within lane actions, they're split into edge actions.
-        With edge actions, you can index to obtain the segment action.
+        First, they're split into edge actions.
+        Then they're split into segment actions.
+        Then they're split into lane actions.
         """
         rl_actions = actions
 
@@ -661,20 +668,24 @@
             lane = self.vehicles.get_lane(rl_id)
             if edge:
                 # If in outer lanes, on a controlled edge, in a controlled lane
-                if edge[0] != ':' and edge in self.controlled_edges and lane in self.controlled_lanes:
+                if edge[0] != ':' and edge in self.controlled_edges: #and lane in self.controlled_lanes:
                     pos = self.vehicles.get_position(rl_id)
 
                     if not self.symmetric:
-                        action_start = self.lane_index[lane]
-                        lane_actions = rl_actions[action_start:action_start+self.total_controlled_segments]
-                        
+                        num_lanes = self.scenario.num_lanes(edge)
                         # find what segment we fall into
                         bucket = np.searchsorted(self.slices[edge], pos) - 1
-                        action = lane_actions[bucket + self.action_index[int(edge) - 1]]
+                        print('we are accessing action number', int(lane) + bucket*num_lanes
+                                            + self.action_index[int(edge) - 1])
+                        print('at lane', lane)
+                        print('and edge', edge)
+                        action = rl_actions[int(lane) + bucket*num_lanes
+                                            + self.action_index[int(edge) - 1]]
                     else:
                         # find what segment we fall into
                         bucket = np.searchsorted(self.slices[edge], pos) - 1
-                        action = rl_actions[bucket + self.action_index[int(edge) - 1]]
+                        action = rl_actions[bucket +
+                                            self.action_index[int(edge) - 1]]
 
                     # set the desired velocity of the controller to the action
                     self.traci_connection.vehicle.setMaxSpeed(rl_id, action)
@@ -683,20 +694,16 @@
                     self.traci_connection.vehicle.setMaxSpeed(rl_id, 23)
 
     def compute_reward(self, state, rl_actions, **kwargs):
+
         reward = self.vehicles.get_outflow_rate(20*self.sim_step)/200.0 + \
             0.01*rewards.desired_velocity(self)/self.max_speed
-        # reward = rewards.desired_velocity(self)/5
+
         # penalize high density in the bottleneck
         bottleneck_ids = self.vehicles.get_ids_by_edge('4')
-<<<<<<< HEAD
         # FIXME(ev) convert to passed in env param
-        if len(bottleneck_ids) > 30:
-            reward -= len(bottleneck_ids) - 30
-=======
-        bottleneck_threshold = 30  # could be 10 also
+        bottleneck_threshold = 25  # could be 10 also
         if len(bottleneck_ids) > bottleneck_threshold:
             reward -= len(bottleneck_ids) - bottleneck_threshold
->>>>>>> 318437bb
         return reward
 
 
