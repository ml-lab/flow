--- conflicted
+++ resolved
@@ -34,14 +34,10 @@
     "target_velocity",  # velocity to use in reward functions
     "num_steps",  # horizon
     "add_rl_if_exit",  # if an RL vehicle exits, place it back at the front
-<<<<<<< HEAD
     "segments",  # number of regions for velocity bottleneck controller
     "lanes",  # controlled lanes for EarlyLC experiments
     "symmetric",  # whether lanes in a segment have the same action or not
     "v_default",  # default FollowerStopper velocity
-=======
-    "segments", # number of regions for velocity bottleneck controller
->>>>>>> 1a435c2e
 ]
 
 NET_PARAMS = [
@@ -494,7 +490,6 @@
 
     def __init__(self, env_params, sumo_params, scenario):
 
-<<<<<<< HEAD
         default = [("1", 1, True), ("2", 1, True), ("3", 1, True), ("4", 1, True), ("5", 1, True)]
         super(DesiredVelocityEnv, self).__init__(env_params, sumo_params, scenario)
         self.segments = self.env_params.additional_params.get("segments", default)
@@ -514,22 +509,10 @@
             # edge (str) -> segment start location (list of int)
         self.slices = {}  
         for edge, num_segments, controlled_status in self.segments:
-=======
-        default = [("1", 1), ("2", 1), ("3", 1), ("4", 1), ("5", 1)]
-        super(DesiredVelocityEnv, self).__init__(env_params, sumo_params, scenario)
-        self.segments = self.env_params.additional_params.get("segments", default)
-        self.num_segments = [segment[1] for segment in self.segments]
-        self.controlled_edges = [segment[0] for segment in self.segments]
-        self.total_segments = int(np.sum([segment[1] for segment in self.segments]))
-        # for convenience, construct the relevant positions we are looking for
-        self.slices = {}
-        for edge, num_segments in self.segments:
->>>>>>> 1a435c2e
             edge_length = self.scenario.edge_length(edge)
             self.slices[edge] = np.linspace(0, edge_length, num_segments)
 
         # construct an indexing to be used for figuring out which
-<<<<<<< HEAD
         # action is useful for the segment in question
         self.action_index = [0]
         i = 0  # counter variable
@@ -548,12 +531,6 @@
         self.lane_index = {lane:ind*self.total_segments  \
                               for ind,lane  \
                               in enumerate(self.controlled_lanes)}
-=======
-        # action is useful
-        self.action_index = [0]
-        for i, segment in enumerate(self.num_segments[:-1]):
-            self.action_index += [self.action_index[i] + segment]
->>>>>>> 1a435c2e
 
     @property
     def observation_space(self):
@@ -566,7 +543,6 @@
 
     @property
     def action_space(self):
-<<<<<<< HEAD
         if self.symmetric:
             action_size = int(self.total_segments)
         else:
@@ -574,10 +550,6 @@
         return Box(low=5.0, high=self.max_speed, 
                    shape=(action_size,), 
                    dtype=np.float32)
-=======
-        return Box(low=5.0, high=self.max_speed, shape=(int(self.total_segments),
-                                                      ), dtype=np.float32)
->>>>>>> 1a435c2e
 
     def get_state(self):
         # FIXME(ev) add information about AVs)
@@ -609,7 +581,6 @@
                    if isinstance(self.vehicles.get_acc_controller(veh_id), FollowerStopper)]
         for rl_id in veh_ids:
             edge = self.vehicles.get_edge(rl_id)
-<<<<<<< HEAD
             lane = self.vehicles.get_lane(rl_id)
             if edge:
                 # If in outer lanes, on a controlled edge, in a controlled lane
@@ -637,20 +608,6 @@
                     controller.v_des = self.env_params.additional_params.get("v_default", 15)
 
     def compute_reward(self, state, rl_actions, **kwargs):
-
-=======
-            if edge:
-                if edge[0] != ':' and edge in self.controlled_edges:
-                    pos = self.vehicles.get_position(rl_id)
-                    # find what segment we fall into
-                    bucket = np.searchsorted(self.slices[edge], pos) - 1
-                    action = rl_actions[bucket + self.action_index[int(edge) - 1]]
-                    # set the desired velocity of the controller to the action
-                    controller = self.vehicles.get_acc_controller(rl_id)
-                    controller.v_des = action
-
-    def compute_reward(self, state, rl_actions, **kwargs):
->>>>>>> 1a435c2e
         reward = self.vehicles.get_outflow_rate(20*self.sim_step)/3600.0 + \
             0.01*rewards.desired_velocity(self)/self.max_speed
         return reward
